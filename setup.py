--- conflicted
+++ resolved
@@ -10,17 +10,10 @@
     # version: in VERSION file https://packaging.python.org/guides/single-sourcing-package-version/
     # With this approach you must make sure that the VERSION file is included in all your source
     # and binary distributions (e.g. add include VERSION to your MANIFEST.in).
-<<<<<<< HEAD
-    author='Jannik Michelfeit',
-    author_email='python@michelfe.it',
-    license='MIT licence',
-    url='https://github.com/jannikmi/multivar_horner',  # use the URL to the github repo
-=======
-    author="J. Michelfeit",
+    author="Jannik Michelfeit",
     author_email="python@michelfe.it",
     license="MIT licence",
-    url="https://github.com/MrMinimal64/multivar_horner",  # use the URL to the github repo
->>>>>>> 55f60626
+    url="https://github.com/jannikmi/multivar_horner",  # use the URL to the github repo
     project_urls={
         "Source Code": "https://github.com/jannikmi/multivar_horner",
         "Documentation": "https://multivar_horner.readthedocs.io/en/latest/",
