#!/usr/bin/env python
"""
in order to create virtual environment with the required (dev) dependencies:

    make venv

TODO use bandit to check for vulnerabilities:

conda install bandit
bandit ./multivar_horner/*.py

"""

import os
import re
import sys
from os.path import abspath, isfile, join, pardir

PACKAGE = "multivar_horner"
VERSION_FILE = "VERSION"
VIRT_ENV_NAME = PACKAGE
VIRT_ENV_COMMAND = "poetry run"
PY_VERSION_IDS = [
    "37",
    "38",
    "39",
]  # the supported python versions to create wheels for
PYTHON_TAG = ".".join([f"py{v}" for v in PY_VERSION_IDS])


# TODO not required, set version in version file
def get_version():
    return open(VERSION_FILE, "r").read().strip()


def parse_version(new_version_input="", old_version_str="1.0.0"):
    new_version_input = re.search(r"\d\.\d\.\d+", new_version_input)

    if new_version_input is None:
        raise ValueError  # will cause new input request
    else:
        new_version_input = new_version_input.group()

    # print(new_version_input)

    split_new_version = [int(x) for x in new_version_input.split(".")]
    # print(split_new_version)
    split_old_version = [int(x) for x in old_version_str.split(".")]
    # print(split_old_version)

    for i in range(3):
        if split_new_version[i] > split_old_version[i]:
            break
        if split_new_version[i] < split_old_version[i]:
            raise ValueError  # will cause new input request

    return new_version_input


def set_version(new_version_str):
    with open(VERSION_FILE, "w") as version_file:
        version_file.write(new_version_str)


def routine(cmd=None, message="", option1="next", option2="exit"):
    while 1:
        print(message)

        if cmd:
            print("running command:", cmd)
            os.system(cmd)

        print("__________\nDone. Options:")
        print("1)", option1)
        print("2)", option2)
        print("anything else to repeat this step.")
        try:
            inp = int(input())

            if inp == 1:
                print("==============")
                break
            if inp == 2:
                sys.exit()

        except ValueError:
            pass
        print("================")


if __name__ == "__main__":
    old_version = get_version()

    print("The actual version number is:", old_version)
    print("Enter new version number:")
    version_input = None
    while 1:
        try:
            version_input = input()
            version_str = parse_version(version_input, old_version)
            set_version(version_str)
            break
        except ValueError:
            print(
                f'Invalid version input. Should be of format "x.x.xxx" and higher than the old version {old_version}.'
            )
            pass  # try again

    version = get_version()
    print("the version number has been set to:", version)
    print("=====================")

    routine(
        None,
        f"Current py versions: {PY_VERSION_IDS}\n"
        "Remember to properly specify all supported python versions in this file and setup.py",
    )
    routine(
        None,
        "Have all pinned dependencies been listed in setup.py",
    )
    routine(None, "Have all (new) features been documented?")
    routine(None, f"Remember to write a changelog for version {version}")
<<<<<<< HEAD
    routine(None, "Remember to update MANIFEST.in if the packate content has chanted")
=======
>>>>>>> 2e7e251e

    print("___________")
    print("Running TESTS:")

    # TODO ask
    # routine(VIRT_ENV_COMMAND + "pip-compile requirements_numba.in;pip-sync",
    #      'pinning the requirements.txt and bringing virtualEnv to exactly the specified state:', 'next: build check')

    routine(
        f"{VIRT_ENV_COMMAND} rstcheck *.rst",
        "checking syntax of all .rst files:",
        "next: build check",
    )

    print("generating documentation now...")
    routine("make docs", "run tests")

    print("done.")

    routine(f"{VIRT_ENV_COMMAND} tox", "run tests")
    print("Tests finished.")

    routine(
        None,
        "Please commit your changes, push, raise PR and wait if the GHA workflow is successful. "
        "Only then merge PR into the master.",
        "CI tests passed & merge into master complete. Build and upload now.",
    )

    # TODO do this automatically, problem are the commit messages <- often the same as changelog!
    # git commit --message
    # git push dev

    # TODO wait for Travis to finish positively

    # if not in master

    # TODO ask to push in master
    # git merge ...

    # TODO switching to master

    print("=================")
    print("PUBLISHING:")

    # routine("python3 setup.py sdist bdist_wheel upload", 'Uploading the package now.') # deprecated
    # new twine publishing routine:
    # https://packaging.python.org/tutorials/packaging-projects/
    # delete the build folder before to get a fresh build
    routine(
        f"rm -r -f build; python setup.py sdist bdist_wheel --python-tag {PYTHON_TAG}",
        "building the package now.",
        "build done. check the included files! test uploading.",
    )

    path = abspath(join(__file__, pardir, "dist"))
    all_archives_this_version = [f for f in os.listdir(path) if isfile(join(path, f)) and version_str in f]
    paths2archives = [abspath(join(path, f)) for f in all_archives_this_version]
    command = "twine upload --repository-url https://test.pypi.org/legacy/ " + " ".join(paths2archives)

    # upload all archives of this version
    routine(VIRT_ENV_COMMAND + command, "testing if upload works.")

    command = "twine upload " + " ".join(paths2archives)
    routine(VIRT_ENV_COMMAND + command, "real upload to PyPI.")

    # tag erstellen
    routine(f"git tag -a v{version} -m 'Version {version}'; git push --tags", "Creating tag")
    print(f"______________\nCongrats! Published version {version}.")<|MERGE_RESOLUTION|>--- conflicted
+++ resolved
@@ -121,10 +121,7 @@
     )
     routine(None, "Have all (new) features been documented?")
     routine(None, f"Remember to write a changelog for version {version}")
-<<<<<<< HEAD
     routine(None, "Remember to update MANIFEST.in if the packate content has chanted")
-=======
->>>>>>> 2e7e251e
 
     print("___________")
     print("Running TESTS:")
